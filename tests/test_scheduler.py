import pytest


def test_simple_scheduler_main(tmpdir):

    import modeci_mdf.scheduler
    from neuromllite.utils import FORMAT_NUMPY, FORMAT_TENSORFLOW
    import numpy as np

    mdf_formats = ['json','yaml']
    array_formats = [FORMAT_NUMPY, FORMAT_TENSORFLOW]

    # For now, don't make tensorflow a requiremnt...
    try:
        import tensorflow
    except:
        array_formats = [FORMAT_NUMPY]

    for mdf_format in mdf_formats:
        for array_format in array_formats:

            eg = modeci_mdf.scheduler.main("examples/MDF/Simple.%s"%mdf_format, array_format=array_format)
            output = eg.enodes['processing_node'].evaluable_outputs['output_1'].curr_value
            assert output==0.6016871801828567

            eg = modeci_mdf.scheduler.main("examples/MDF/ABCD.%s"%mdf_format, array_format=array_format)
            output = eg.enodes['D'].evaluable_outputs['output_1'].curr_value
            assert output==0.6298621883736628

            eg = modeci_mdf.scheduler.main("examples/MDF/Arrays.%s"%mdf_format, array_format=array_format)
            output = eg.enodes['middle_node'].evaluable_outputs['output_1'].curr_value
            assert output[0,0]==0.5
            assert output[1,1]==4

            eg = modeci_mdf.scheduler.main("examples/MDF/States.%s"%mdf_format, array_format=array_format)
            output = eg.enodes['counter_node'].evaluable_outputs['out_port'].curr_value
            assert output==1
            output = eg.enodes['sine_node'].evaluable_outputs['out_port'].curr_value
            assert output==0


_abc_conditions_expected_output = [
    {"input0"},
    {"A"},
    {"A"},
    {"B"},
    {"A"},
    {"C"},
    {"A"},
    {"B"},
    {"A"},
    {"A"},
    {"C", "B"},
    {"A"},
]

@pytest.mark.parametrize(
<<<<<<< HEAD
    "fi", ["examples/MDF/abc_conditions.json", "examples/MDF/abc_conditions.yaml"]
=======
    "fi, expected_output",
    [
        ("examples/abc_conditions.json", _abc_conditions_expected_output),
        ("examples/abc_conditions.yaml", _abc_conditions_expected_output),
    ],
>>>>>>> 08fd0e9b
)
def test_condition_scheduler_main(fi, expected_output):

    import modeci_mdf.scheduler

    eg = modeci_mdf.scheduler.main(fi)
    output = [set([n.id for n in nodes]) for nodes in eg.scheduler.execution_list[None]]

    assert output == expected_output<|MERGE_RESOLUTION|>--- conflicted
+++ resolved
@@ -55,15 +55,11 @@
 ]
 
 @pytest.mark.parametrize(
-<<<<<<< HEAD
-    "fi", ["examples/MDF/abc_conditions.json", "examples/MDF/abc_conditions.yaml"]
-=======
     "fi, expected_output",
     [
-        ("examples/abc_conditions.json", _abc_conditions_expected_output),
-        ("examples/abc_conditions.yaml", _abc_conditions_expected_output),
+        ("examples/MDF/abc_conditions.json", _abc_conditions_expected_output),
+        ("examples/MDF/abc_conditions.yaml", _abc_conditions_expected_output),
     ],
->>>>>>> 08fd0e9b
 )
 def test_condition_scheduler_main(fi, expected_output):
 

--- conflicted
+++ resolved
@@ -383,10 +383,6 @@
                 )
             )
         post_node.evaluable_inputs[edge.receiver_port].set_input_value(value * weight)
-<<<<<<< HEAD
-        # post_node.evaluate(time_increment=time_increment, array_format=array_format)
-=======
->>>>>>> a4862863
 
 
 from neuromllite.utils import FORMAT_NUMPY, FORMAT_TENSORFLOW

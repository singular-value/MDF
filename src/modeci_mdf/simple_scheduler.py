import sys
import sympy

from modeci_mdf.standard_functions import mdf_functions, create_python_expression

from neuromllite.utils import evaluate as evaluate_params_nmllite
from neuromllite.utils import _params_info, _val_info
from neuromllite.utils import FORMAT_NUMPY, FORMAT_TENSORFLOW

from collections import OrderedDict

FORMAT_DEFAULT = FORMAT_NUMPY


def evaluate_expr(expr, func_params, array_format, verbose=False):

    e = evaluate_params_nmllite(
        expr, func_params, array_format=array_format, verbose=verbose
    )
    if type(e) == str:
        raise Exception(
            "Error! Could not evaluate expression [%s] with params %s, returned [%s] which is a %s"
            % (expr, _params_info(func_params), e, type(e))
        )
    return e


class EvaluableFunction:
    def __init__(self, function, verbose=False):
        self.verbose = verbose
        self.function = function

    def evaluate(self, parameters, array_format=FORMAT_DEFAULT):

        expr = None
        for f in mdf_functions:
            if self.function.function == f:
                expr = create_python_expression(mdf_functions[f]["expression_string"])
        if not expr:
            raise "Unknown function: {}. Known functions: {}".format(
                self.function.function,
                mdf_functions.keys,
            )

        func_params = {}
        func_params.update(parameters)
        if self.verbose:
            print(
                "    Evaluating %s with %s, i.e. [%s]"
                % (self.function, _params_info(func_params), expr)
            )
        for arg in self.function.args:
            func_params[arg] = evaluate_expr(
                self.function.args[arg],
                func_params,
                verbose=False,
                array_format=array_format,
            )
            if self.verbose:
                print("      Arg: {} became: {}".format(arg, _val_info(func_params[arg])))
        self.curr_value = evaluate_expr(
            expr, func_params, verbose=self.verbose, array_format=array_format
        )
        if self.verbose:
            print(
                "    Evaluated %s with %s =\t%s"
                % (self.function, _params_info(func_params), _val_info(self.curr_value))
            )
        return self.curr_value


class EvaluableState:
    def __init__(self, state, verbose=False):
        self.verbose = verbose
        self.state = state
        self.curr_value = 0

    def evaluate(self, parameters, time_increment=None, array_format=FORMAT_DEFAULT):
        if self.verbose:
            print("    Evaluating %s with %s " % (self.state, _params_info(parameters)))

        if self.state.value:

            self.curr_value = evaluate_expr(
                self.state.value,
                parameters,
                verbose=False,
                array_format=array_format,
            )
        else:
            if time_increment==None:

                self.curr_value = evaluate_expr(
                    self.state.default_initial_value,
                    parameters,
                    verbose=False,
                    array_format=array_format,
                )
            else:
                td = evaluate_expr(
                    self.state.time_derivative,
                    parameters,
                    verbose=False,
                    array_format=array_format,
                )
                self.curr_value += td * time_increment

        if self.verbose:
            print(
                "    Evaluated %s with %s \n       =\t%s"
                % (self.state, _params_info(parameters), _val_info(self.curr_value))
            )
        return self.curr_value


class EvaluableOutput:
    def __init__(self, output_port, verbose=False):
        self.verbose = verbose
        self.output_port = output_port

    def evaluate(self, parameters, array_format=FORMAT_DEFAULT):
        if self.verbose:
            print(
                "    Evaluating %s with %s "
                % (self.output_port, _params_info(parameters))
            )
        self.curr_value = evaluate_expr(
            self.output_port.value, parameters, verbose=False, array_format=array_format
        )

        if self.verbose:
            print(
                "    Evaluated %s with %s \n       =\t%s"
                % (self.output_port, _params_info(parameters), _val_info(self.curr_value))
            )
        return self.curr_value


class EvaluableInput:
    def __init__(self, input_port, verbose=False):
        self.verbose = verbose
        self.input_port = input_port
        self.curr_value = 0

    def set_input_value(self, value):
        if self.verbose:
            print(f"    Input value in {self.input_port.id} set to {_val_info(value)}")
        self.curr_value = value

    def evaluate(self, parameters, array_format=FORMAT_DEFAULT):
        if self.verbose:
            print(
                "    Evaluated %s with %s =\t%s"
                % (self.input_port, _params_info(parameters), _val_info(self.curr_value))
            )
        return self.curr_value


class EvaluableNode:
    def __init__(self, node, verbose=False):
        self.verbose = verbose
        self.node = node
        self.evaluable_inputs = {}
        self.evaluable_functions = OrderedDict()
        self.evaluable_states = OrderedDict()
        self.evaluable_outputs = {}

        all_known_vars = []
        if node.parameters:
            for p in node.parameters:
                all_known_vars.append(p)

        for ip in node.input_ports:
            rip = EvaluableInput(ip, self.verbose)
            self.evaluable_inputs[ip.id] = rip
            all_known_vars.append(ip.id)

        for s in node.states:
            es = EvaluableState(s, self.verbose)
            self.evaluable_states[s.id] = es
            all_known_vars.append(s.id)

        all_funcs = [f for f in node.functions]

        # Order the functions into the correct sequence
        while len(all_funcs) > 0:
            f = all_funcs.pop(0)  # pop first off list
            if verbose:
                print(
                    "    Checking whether function: %s with args %s is sufficiently determined by known vars %s"
                    % (f.id, f.args, all_known_vars)
                )
            all_req_vars = []
            for arg in f.args:
                func_expr = sympy.simplify(f.args[arg])
                all_req_vars.extend([str(s) for s in func_expr.free_symbols])

            all_present = [v in all_known_vars for v in all_req_vars]

            if verbose:
                print(
                    "    Are all of %s in %s? %s"
                    % (all_req_vars, all_known_vars, all_present)
                )
            if all(all_present):
                rf = EvaluableFunction(f, self.verbose)
                self.evaluable_functions[f.id] = rf
                all_known_vars.append(f.id)
            else:
                if len(all_funcs)==0:
                    raise Exception("Error! Could not evaluate function: %s with args %s using known vars %s"
                    % (f.id, f.args, all_known_vars))
                else:
                    all_funcs.append(f)  # Add back to end of list...

        for op in node.output_ports:
            rop = EvaluableOutput(op, self.verbose)
            self.evaluable_outputs[op.id] = rop

    def initialize(self):
        pass

    def evaluate(self, time_increment=None, array_format=FORMAT_DEFAULT):

        if self.verbose:
            print(
                "  Evaluating Node: %s with %s"
                % (self.node.id, _params_info(self.node.parameters))
            )
        curr_params = {}
        if self.node.parameters:
            curr_params.update(self.node.parameters)

        for eip in self.evaluable_inputs:
            i = self.evaluable_inputs[eip].evaluate(
                curr_params, array_format=array_format
            )
            curr_params[eip] = i

        # First set params to previous state values for use in funcs and states...
        for es in self.evaluable_states:
            curr_params[es] = self.evaluable_states[es].curr_value

        for ef in self.evaluable_functions:
            curr_params[ef] = self.evaluable_functions[ef].evaluate(
                curr_params, array_format=array_format
            )

        # Now evaluate and set params to new state values for use in output...
        for es in self.evaluable_states:
            curr_params[es] = self.evaluable_states[es].evaluate(
                curr_params, time_increment=time_increment,
                array_format=array_format
            )

        for eop in self.evaluable_outputs:
            self.evaluable_outputs[eop].evaluate(curr_params, array_format=array_format)

    def get_output(self, id):
        for rop in self.evaluable_outputs:
            if rop == id:
                return self.evaluable_outputs[rop].curr_value


class EvaluableGraph:
    def __init__(self, graph, verbose=False):
        self.verbose = verbose
        print("\nInit graph: %s" % graph.id)
        self.graph = graph
        self.enodes = {}
        self.root_nodes = []

        for node in graph.nodes:
            if self.verbose:
                print("\n  Init node: %s" % node.id)
            en = EvaluableNode(node, self.verbose)
            self.enodes[node.id] = en
            self.root_nodes.append(node.id)

        for edge in graph.edges:
            self.root_nodes.remove(edge.receiver)

    def evaluate(self, time_increment=None, array_format=FORMAT_DEFAULT):
        print(
            "\nEvaluating graph: %s, root nodes: %s, with array format %s"
            % (self.graph.id, self.root_nodes, array_format)
        )
        for rn in self.root_nodes:
            self.enodes[rn].evaluate(array_format=array_format, time_increment=time_increment)

        for edge in self.graph.edges:
            self.evaluate_edge(edge, array_format=array_format)
            self.enodes[edge.receiver].evaluate_next(array_format=array_format)

    def evaluate_edge(self, edge, array_format=FORMAT_DEFAULT):
        pre_node = self.enodes[edge.sender]
        post_node = self.enodes[edge.receiver]
        value = pre_node.evaluable_outputs[edge.sender_port].curr_value
        weight = (
            1
            if not edge.parameters or not "weight" in edge.parameters
            else edge.parameters["weight"]
        )

<<<<<<< HEAD
        if self.verbose:
            print(
                "  Edge %s connects %s to %s, passing %s with weight %s"
                % (edge.id, pre_node.node.id, post_node.node.id, value, weight)
            )
        post_node.evaluable_inputs[edge.receiver_port].set_input_value(
            value * weight
        )

=======
            if self.verbose:
                print(
                    "  Edge %s connects %s to %s, passing %s with weight %s"
                    % (edge.id, pre_node.node.id, post_node.node.id, _val_info(value), _val_info(weight))
                )
            post_node.evaluable_inputs[edge.receiver_port].set_input_value(
                value * weight
            )
            post_node.evaluate(array_format=array_format, time_increment=time_increment)
>>>>>>> dfb1a89d


from neuromllite.utils import FORMAT_NUMPY, FORMAT_TENSORFLOW

def main(example_file, array_format=FORMAT_NUMPY, verbose=False):

    from modeci_mdf.utils import load_mdf, print_summary

    mod_graph = load_mdf(example_file).graphs[0]

    if verbose:
        print("Loaded Graph:")
        print_summary(mod_graph)

        print("------------------")
    eg = EvaluableGraph(mod_graph, verbose)
    eg.evaluate(array_format=array_format)

    return eg


if __name__ == "__main__":

    example_file = "../../examples/Simple.json"
    verbose = True
    if len(sys.argv) == 2:
        example_file = sys.argv[1]
        verbose = True
        verbose = False

    main(example_file, verbose)<|MERGE_RESOLUTION|>--- conflicted
+++ resolved
@@ -289,10 +289,10 @@
             self.enodes[rn].evaluate(array_format=array_format, time_increment=time_increment)
 
         for edge in self.graph.edges:
-            self.evaluate_edge(edge, array_format=array_format)
-            self.enodes[edge.receiver].evaluate_next(array_format=array_format)
-
-    def evaluate_edge(self, edge, array_format=FORMAT_DEFAULT):
+            self.evaluate_edge(edge, time_increment=time_increment, array_format=array_format)
+            self.enodes[edge.receiver].evaluate(array_format=array_format, time_increment=time_increment)
+
+    def evaluate_edge(self, edge, time_increment=None, array_format=FORMAT_DEFAULT):
         pre_node = self.enodes[edge.sender]
         post_node = self.enodes[edge.receiver]
         value = pre_node.evaluable_outputs[edge.sender_port].curr_value
@@ -302,27 +302,14 @@
             else edge.parameters["weight"]
         )
 
-<<<<<<< HEAD
         if self.verbose:
             print(
                 "  Edge %s connects %s to %s, passing %s with weight %s"
-                % (edge.id, pre_node.node.id, post_node.node.id, value, weight)
+                % (edge.id, pre_node.node.id, post_node.node.id, _val_info(value), _val_info(weight))
             )
         post_node.evaluable_inputs[edge.receiver_port].set_input_value(
             value * weight
         )
-
-=======
-            if self.verbose:
-                print(
-                    "  Edge %s connects %s to %s, passing %s with weight %s"
-                    % (edge.id, pre_node.node.id, post_node.node.id, _val_info(value), _val_info(weight))
-                )
-            post_node.evaluable_inputs[edge.receiver_port].set_input_value(
-                value * weight
-            )
-            post_node.evaluate(array_format=array_format, time_increment=time_increment)
->>>>>>> dfb1a89d
 
 
 from neuromllite.utils import FORMAT_NUMPY, FORMAT_TENSORFLOW

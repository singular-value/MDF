import sys
import sympy

from modeci_mdf.standard_functions import mdf_functions, create_python_expression

from neuromllite.utils import evaluate as evaluate_params_nmllite
from neuromllite.utils import _params_info, _val_info
from neuromllite.utils import FORMAT_NUMPY, FORMAT_TENSORFLOW

from collections import OrderedDict

FORMAT_DEFAULT = FORMAT_NUMPY


def evaluate_expr(expr, func_params, array_format, verbose=True):

    e = evaluate_params_nmllite(
        expr, func_params, array_format=array_format, verbose=verbose
    )
    if type(e) == str:
        raise Exception(
            "Error! Could not evaluate expression [%s] with params %s, returned [%s] which is a %s"
            % (expr, _params_info(func_params), e, type(e))
        )
    return e


class EvaluableFunction:
    def __init__(self, function, verbose=False):
        self.verbose = verbose
        self.function = function

    def evaluate(self, parameters, array_format=FORMAT_DEFAULT):

        expr = None
        for f in mdf_functions:
            if self.function.function == f:
                expr = create_python_expression(mdf_functions[f]["expression_string"])
        if not expr:
            raise "Unknown function: {}. Known functions: {}".format(
                self.function.function,
                mdf_functions.keys,
            )

        func_params = {}
        func_params.update(parameters)
        if self.verbose:
            print(
                "    Evaluating %s with %s, i.e. [%s]"
                % (self.function, _params_info(func_params), expr)
            )
        for arg in self.function.args:
            func_params[arg] = evaluate_expr(
                self.function.args[arg],
                func_params,
                verbose=True,
                array_format=array_format,
            )
            if self.verbose:
<<<<<<< HEAD
                print("      Arg: %s became: %s" % (arg, _val_info(func_params[arg])))
=======
                print("      Arg: {} became: {}".format(arg, func_params[arg]))
>>>>>>> 6d8d9cf1
        self.curr_value = evaluate_expr(
            expr, func_params, verbose=self.verbose, array_format=array_format
        )
        if self.verbose:
            print(
                "    Evaluated %s with %s =\t%s"
                % (self.function, _params_info(func_params), _val_info(self.curr_value))
            )
        return self.curr_value


class EvaluableState:
    def __init__(self, state, verbose=False):
        self.verbose = verbose
        self.state = state
        self.curr_value = 0

    def evaluate(self, parameters, time_increment=None, array_format=FORMAT_DEFAULT):
        if self.verbose:
            print("    Evaluating %s with %s " % (self.state, _params_info(parameters)))

        if self.state.value:

            self.curr_value = evaluate_expr(
                self.state.value,
                parameters,
                verbose=False,
                array_format=array_format,
            )
        else:
            if time_increment==None:

                self.curr_value = evaluate_expr(
                    self.state.default_initial_value,
                    parameters,
                    verbose=False,
                    array_format=array_format,
                )
            else:
                td = evaluate_expr(
                    self.state.time_derivative,
                    parameters,
                    verbose=False,
                    array_format=array_format,
                )
                self.curr_value += td * time_increment

        if self.verbose:
            print(
                "    Evaluated %s with %s \n       =\t%s"
                % (self.state, _params_info(parameters), _val_info(self.curr_value))
            )
        return self.curr_value


class EvaluableOutput:
    def __init__(self, output_port, verbose=False):
        self.verbose = verbose
        self.output_port = output_port

    def evaluate(self, parameters, array_format=FORMAT_DEFAULT):
        if self.verbose:
            print(
                "    Evaluating %s with %s "
                % (self.output_port, _params_info(parameters))
            )
        self.curr_value = evaluate_expr(
            self.output_port.value, parameters, verbose=False, array_format=array_format
        )

        if self.verbose:
            print(
                "    Evaluated %s with %s \n       =\t%s"
                % (self.output_port, _params_info(parameters), _val_info(self.curr_value))
            )
        return self.curr_value


class EvaluableInput:
    def __init__(self, input_port, verbose=False):
        self.verbose = verbose
        self.input_port = input_port
        self.curr_value = 0

    def set_input_value(self, value):
        if self.verbose:
<<<<<<< HEAD
            print("    Input value in %s set to: %s" % (self.input_port.id, _val_info(value)))
=======
            print(f"    Input value in {self.input_port.id} set to {value}")
>>>>>>> 6d8d9cf1
        self.curr_value = value

    def evaluate(self, parameters, array_format=FORMAT_DEFAULT):
        if self.verbose:
            print(
                "    Evaluated %s with %s =\t%s"
                % (self.input_port, _params_info(parameters), _val_info(self.curr_value))
            )
        return self.curr_value


class EvaluableNode:
    def __init__(self, node, verbose=False):
        self.verbose = verbose
        self.node = node
        self.evaluable_inputs = {}
        self.evaluable_functions = OrderedDict()
        self.evaluable_states = OrderedDict()
        self.evaluable_outputs = {}

        all_known_vars = []
        if node.parameters:
            for p in node.parameters:
                all_known_vars.append(p)

        for ip in node.input_ports:
            rip = EvaluableInput(ip, self.verbose)
            self.evaluable_inputs[ip.id] = rip
            all_known_vars.append(ip.id)

        for s in node.states:
            es = EvaluableState(s, self.verbose)
            self.evaluable_states[s.id] = es
            all_known_vars.append(s.id)

        all_funcs = [f for f in node.functions]

        # Order the functions into the correct sequence
        while len(all_funcs) > 0:
            f = all_funcs.pop(0)  # pop first off list
            if verbose:
                print(
                    "    Checking whether function: %s with args %s is sufficiently determined by known vars %s"
                    % (f.id, f.args, all_known_vars)
                )
            all_req_vars = []
            for arg in f.args:
                func_expr = sympy.simplify(f.args[arg])
                all_req_vars.extend([str(s) for s in func_expr.free_symbols])

            all_present = [v in all_known_vars for v in all_req_vars]

            if verbose:
                print(
                    "    Are all of %s in %s? %s"
                    % (all_req_vars, all_known_vars, all_present)
                )
            if all(all_present):
                rf = EvaluableFunction(f, self.verbose)
                self.evaluable_functions[f.id] = rf
                all_known_vars.append(f.id)
            else:
                if len(all_funcs)==0:
                    raise Exception("Error! Could not evaluate function: %s with args %s using known vars %s"
                    % (f.id, f.args, all_known_vars))
                else:
                    all_funcs.append(f)  # Add back to end of list...

        for op in node.output_ports:
            rop = EvaluableOutput(op, self.verbose)
            self.evaluable_outputs[op.id] = rop

    def initialize(self):
        pass

    def evaluate(self, time_increment=None, array_format=FORMAT_DEFAULT):

        if self.verbose:
            print(
                "  Evaluating Node: %s with %s"
                % (self.node.id, _params_info(self.node.parameters))
            )
        curr_params = {}
        if self.node.parameters:
            curr_params.update(self.node.parameters)

        for eip in self.evaluable_inputs:
            i = self.evaluable_inputs[eip].evaluate(
                curr_params, array_format=array_format
            )
            curr_params[eip] = i

        # First set params to previous state values for use in funcs and states...
        for es in self.evaluable_states:
            curr_params[es] = self.evaluable_states[es].curr_value

        for ef in self.evaluable_functions:
            curr_params[ef] = self.evaluable_functions[ef].evaluate(
                curr_params, array_format=array_format
            )

        # Now evaluate and set params to new state values for use in output...
        for es in self.evaluable_states:
            curr_params[es] = self.evaluable_states[es].evaluate(
                curr_params, time_increment=time_increment,
                array_format=array_format
            )

        for eop in self.evaluable_outputs:
            self.evaluable_outputs[eop].evaluate(curr_params, array_format=array_format)

    def get_output(self, id):
        for rop in self.evaluable_outputs:
            if rop == id:
                return self.evaluable_outputs[rop].curr_value


class EvaluableGraph:
    def __init__(self, graph, verbose=False):
        self.verbose = verbose
        print("\nInit graph: %s" % graph.id)
        self.graph = graph
        self.enodes = {}
        self.root_nodes = []

        for node in graph.nodes:
            if self.verbose:
                print("\n  Init node: %s" % node.id)
            en = EvaluableNode(node, self.verbose)
            self.enodes[node.id] = en
            self.root_nodes.append(node.id)

        for edge in graph.edges:
            self.root_nodes.remove(edge.receiver)

    def evaluate(self, time_increment=None, array_format=FORMAT_DEFAULT):
        print(
            "\nEvaluating graph: %s, root nodes: %s, with array format %s"
            % (self.graph.id, self.root_nodes, array_format)
        )
        for rn in self.root_nodes:
            self.enodes[rn].evaluate(array_format=array_format, time_increment=time_increment)

        for edge in self.graph.edges:
            pre_node = self.enodes[edge.sender]
            post_node = self.enodes[edge.receiver]
            value = pre_node.evaluable_outputs[edge.sender_port].curr_value
            weight = (
                1
                if not edge.parameters or not "weight" in edge.parameters
                else edge.parameters["weight"]
            )

            if self.verbose:
                print(
                    "  Edge %s connects %s to %s, passing %s with weight %s"
                    % (edge.id, pre_node.node.id, post_node.node.id, _val_info(value), _val_info(weight))
                )
            post_node.evaluable_inputs[edge.receiver_port].set_input_value(
                value * weight
            )
            post_node.evaluate(array_format=array_format, time_increment=time_increment)


from neuromllite.utils import FORMAT_NUMPY, FORMAT_TENSORFLOW

def main(example_file, array_format=FORMAT_NUMPY, verbose=True):

    from modeci_mdf.utils import load_mdf, print_summary

    mod_graph = load_mdf(example_file).graphs[0]

    if verbose:
        print("Loaded Graph:")
        print_summary(mod_graph)

        print("------------------")
    eg = EvaluableGraph(mod_graph, verbose)
    eg.evaluate(array_format=array_format)

    return eg


if __name__ == "__main__":

    example_file = "../../examples/Simple.json"
    verbose = True
    if len(sys.argv) == 2:
        example_file = sys.argv[1]
        verbose = True
        verbose = False

    main(example_file, verbose)<|MERGE_RESOLUTION|>--- conflicted
+++ resolved
@@ -57,11 +57,7 @@
                 array_format=array_format,
             )
             if self.verbose:
-<<<<<<< HEAD
-                print("      Arg: %s became: %s" % (arg, _val_info(func_params[arg])))
-=======
-                print("      Arg: {} became: {}".format(arg, func_params[arg]))
->>>>>>> 6d8d9cf1
+                print("      Arg: {} became: {}".format(arg, _val_info(func_params[arg])))
         self.curr_value = evaluate_expr(
             expr, func_params, verbose=self.verbose, array_format=array_format
         )
@@ -148,11 +144,7 @@
 
     def set_input_value(self, value):
         if self.verbose:
-<<<<<<< HEAD
-            print("    Input value in %s set to: %s" % (self.input_port.id, _val_info(value)))
-=======
-            print(f"    Input value in {self.input_port.id} set to {value}")
->>>>>>> 6d8d9cf1
+            print(f"    Input value in {self.input_port.id} set to {_val_info(value)}")
         self.curr_value = value
 
     def evaluate(self, parameters, array_format=FORMAT_DEFAULT):

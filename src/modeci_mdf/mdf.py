import collections

"""
    Defines the structure of ModECI MDF - Work in progress!!!
"""


# Currently based on elements of NeuroMLlite: https://github.com/NeuroML/NeuroMLlite/tree/master/neuromllite
#  Try: pip install neuromllite
from neuromllite.BaseTypes import Base
from neuromllite.BaseTypes import BaseWithId
from neuromllite import EvaluableExpression


class Model(BaseWithId):

    _definition = "The top level Model containing a number of _Graph_s of _Node_s connected via _Edge_s."

    def __init__(self, **kwargs):

        self.allowed_children = collections.OrderedDict(
            [("graphs", ("The list of _Graph_s in this Model", Graph))]
        )

        self.allowed_fields = collections.OrderedDict(
            [
                (
                    "format",
                    ("Information on the version of MDF used in this file", str),
                ),
                (
                    "generating_application",
                    ("Information on what application generated/saved this file", str),
                ),
            ]
        )

        super().__init__(**kwargs)

    def _include_metadata(self):

        from modeci_mdf import MODECI_MDF_VERSION
        from modeci_mdf import __version__

        self.format = "ModECI MDF v%s" % MODECI_MDF_VERSION
        self.generating_application = "Python modeci-mdf v%s" % __version__

    # Overrides BaseWithId.to_json_file
    def to_json_file(self, filename, include_metadata=True):

        if include_metadata:
            self._include_metadata()

        new_file = super().to_json_file(filename)

    # Overrides BaseWithId.to_yaml_file
    def to_yaml_file(self, filename, include_metadata=True):

        if include_metadata:
            self._include_metadata()

        new_file = super().to_yaml_file(filename)


class Graph(BaseWithId):

    _definition = "A directed graph of _Node_s connected via _Edge_s."

    def __init__(self, **kwargs):

        self.allowed_children = collections.OrderedDict(
            [
                ("nodes", ("The _Node_s present in the Graph", Node)),
                ("edges", ("The _Edge_s between _Node_s in the Graph", Edge)),
            ]
        )

        self.allowed_fields = collections.OrderedDict(
            [("parameters", ("Dict of global parameters for the Graph", dict))]
        )

        super().__init__(**kwargs)

    def get_node(self, id):
        for node in self.nodes:
            if id == node.id:
                return node


class Node(BaseWithId):

    _definition = (
        "A self contained unit of evaluation recieving input from other Nodes on _InputPort_s. "
        + "The values from these are processed via a number of _Function_s and one or more final values are calculated on the _OutputPort_s"
    )

    def __init__(self, **kwargs):

<<<<<<< HEAD
        self.allowed_children = collections.OrderedDict([('input_ports',('The _InputPort_s into the Node',InputPort)),
             ('functions',('The _Function_s for the Node',Function)),
             ('states',('The _State_s of the Node',State)),
             ('output_ports',('The _OutputPort_s containing evaluated quantities from the Node',OutputPort))])

        self.allowed_fields = collections.OrderedDict([('parameters',('Dict of parameters for the Node',dict))])
=======
        self.allowed_children = collections.OrderedDict(
            [
                ("input_ports", ("The _InputPort_s into the Node", InputPort)),
                ("functions", ("The _Function_s for the Node", Function)),
                (
                    "output_ports",
                    (
                        "The _OutputPort_s containing evaluated quantities from the Node",
                        OutputPort,
                    ),
                ),
            ]
        )

        self.allowed_fields = collections.OrderedDict(
            [("parameters", ("Dict of parameters for the Node", dict))]
        )
>>>>>>> 47f49aae

        super().__init__(**kwargs)


class Function(BaseWithId):

    _definition = "A single value which is evaluated as a function of values on _InputPort_s and other Functions"

    def __init__(self, **kwargs):

        self.allowed_fields = collections.OrderedDict(
            [
                (
                    "function",
                    (
                        "Which of the in-build MDF functions (linear etc.) this uses",
                        str,
                    ),
                ),
                (
                    "args",
                    (
                        'Dictionary of values for each of the arguments for the Function, e.g. if the in-build function is linear(slope), the args here could be {"slope":3} or {"slope":"input_port_0 + 2"}',
                        dict,
                    ),
                ),
            ]
        )

        super().__init__(**kwargs)

        self.allowed_fields["id"] = (
            "The unique (for this _Node_) id of the function, which will be used in other Functions and the _OutputPort_s for its value",
            str,
        )


class InputPort(BaseWithId):
    def __init__(self, **kwargs):

        self.allowed_fields = collections.OrderedDict(
            [
                (
                    "shape",
                    (
                        "The shape of the variable (note: there is limited support for this so far...)",
                        str,
                    ),
                )
            ]
        )

        super().__init__(**kwargs)


class OutputPort(BaseWithId):
    def __init__(self, **kwargs):

        self.allowed_fields = collections.OrderedDict(
            [
                (
                    "value",
                    (
                        "The value of the OutputPort in terms of the _InputPort_ and _Function_ values",
                        str,
                    ),
                )
            ]
        )

        super().__init__(**kwargs)



class State(BaseWithId):

    _definition = 'A state variable of a _Node_, i.e. has a value that persists between evaluations of the _Node_.'

    def __init__(self, **kwargs):

        self.allowed_fields = collections.OrderedDict([('default_initial_value',('The initial value of the state variable',str))])

        super().__init__(**kwargs)

class Edge(BaseWithId):
    def __init__(self, **kwargs):

        self.allowed_fields = collections.OrderedDict(
            [
                ("parameters", ("Dict of parameters for the Edge", dict)),
                (
                    "sender",
                    ("The id of the _Node_ which is the source of the Edge", str),
                ),
                (
                    "receiver",
                    ("The id of the _Node_ which is the target of the Edge", str),
                ),
                (
                    "sender_port",
                    (
                        "The id of the _OutputPort_ on the sender _Node_, whose value should be sent to the receiver_port",
                        str,
                    ),
                ),
                (
                    "receiver_port",
                    ("The id of the _InputPort_ on the sender _Node_", str),
                ),
            ]
        )

        super().__init__(**kwargs)


class Condition(BaseWithId):
    def __init__(self, **kwargs):

        self.allowed_fields = collections.OrderedDict(
            [("type", ("Type...", str)), ("args", ("Dict of args...", dict))]
        )

        super().__init__(**kwargs)


if __name__ == "__main__":

    mod_graph0 = Graph(id="Test", parameters={"speed": 4})

    node = Node(id="N0", parameters={"rate": 5})

    mod_graph0.nodes.append(node)

    print(mod_graph0)
    print("------------------")
    print(mod_graph0.to_json())
    print("==================")<|MERGE_RESOLUTION|>--- conflicted
+++ resolved
@@ -96,18 +96,11 @@
 
     def __init__(self, **kwargs):
 
-<<<<<<< HEAD
-        self.allowed_children = collections.OrderedDict([('input_ports',('The _InputPort_s into the Node',InputPort)),
-             ('functions',('The _Function_s for the Node',Function)),
-             ('states',('The _State_s of the Node',State)),
-             ('output_ports',('The _OutputPort_s containing evaluated quantities from the Node',OutputPort))])
-
-        self.allowed_fields = collections.OrderedDict([('parameters',('Dict of parameters for the Node',dict))])
-=======
         self.allowed_children = collections.OrderedDict(
             [
                 ("input_ports", ("The _InputPort_s into the Node", InputPort)),
                 ("functions", ("The _Function_s for the Node", Function)),
+                ("states", ("The _State_s of the Node", State)),
                 (
                     "output_ports",
                     (
@@ -121,7 +114,6 @@
         self.allowed_fields = collections.OrderedDict(
             [("parameters", ("Dict of parameters for the Node", dict))]
         )
->>>>>>> 47f49aae
 
         super().__init__(**kwargs)
 
@@ -195,16 +187,23 @@
         super().__init__(**kwargs)
 
 
-
 class State(BaseWithId):
 
-    _definition = 'A state variable of a _Node_, i.e. has a value that persists between evaluations of the _Node_.'
-
-    def __init__(self, **kwargs):
-
-        self.allowed_fields = collections.OrderedDict([('default_initial_value',('The initial value of the state variable',str))])
-
-        super().__init__(**kwargs)
+    _definition = "A state variable of a _Node_, i.e. has a value that persists between evaluations of the _Node_."
+
+    def __init__(self, **kwargs):
+
+        self.allowed_fields = collections.OrderedDict(
+            [
+                (
+                    "default_initial_value",
+                    ("The initial value of the state variable", str),
+                )
+            ]
+        )
+
+        super().__init__(**kwargs)
+
 
 class Edge(BaseWithId):
     def __init__(self, **kwargs):

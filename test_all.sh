#!/bin/bash
set -ex

python setup.py install

pytest

cd examples

python simple.py
python abcd.py
python arrays.py

cd ..

python -m modeci_mdf.mdf
python -m modeci_mdf.simple_scheduler examples/Simple.json
python -m modeci_mdf.simple_scheduler examples/Simple.yaml
python -m modeci_mdf.simple_scheduler examples/ABCD.json
python -m modeci_mdf.simple_scheduler examples/ABCD.yaml

python -m modeci_mdf.simple_scheduler examples/Arrays.json
python -m modeci_mdf.simple_scheduler examples/Arrays.yaml


cd examples

python -m modeci_mdf.export.neuroml Simple.json
python -m modeci_mdf.export.neuroml ABCD.json
#python -m modeci_mdf.export.neuroml examples/ABCD.json -run

python -m modeci_mdf.export.graphviz Simple.json 1 -noview
mv simple_example.gv.png simple.png

python -m modeci_mdf.export.graphviz Simple.json 3 -noview
python -m modeci_mdf.export.graphviz ABCD.json 1 -noview

<<<<<<< HEAD
python -m modeci_mdf.export.graphviz Arrays.json 3 -noview

=======
>>>>>>> de6706c4
cd ../docs
python generate.py
cd -<|MERGE_RESOLUTION|>--- conflicted
+++ resolved
@@ -35,11 +35,8 @@
 python -m modeci_mdf.export.graphviz Simple.json 3 -noview
 python -m modeci_mdf.export.graphviz ABCD.json 1 -noview
 
-<<<<<<< HEAD
 python -m modeci_mdf.export.graphviz Arrays.json 3 -noview
 
-=======
->>>>>>> de6706c4
 cd ../docs
 python generate.py
 cd -